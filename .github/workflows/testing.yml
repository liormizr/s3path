--- conflicted
+++ resolved
@@ -11,11 +11,7 @@
     runs-on: ubuntu-latest
     strategy:
       matrix:
-<<<<<<< HEAD
-        python-version: [3.8, 3.9, "3.10", 3.11, 3.12, 3.13]
-=======
         python-version: [3.9, "3.10", 3.11, 3.12, 3.13]
->>>>>>> fb2dd31a
     steps:
       - uses: actions/checkout@v2
 
