from __future__ import annotations

"""
s3path provides a Pythonic API to S3 by wrapping boto3 with pathlib interface
"""
import re
import sys
import fnmatch
<<<<<<< HEAD
from typing import Any, Union, Optional
=======
from typing import Union, Generator, Literal, Optional
>>>>>>> 4d2d7429
from datetime import timedelta
from os import stat_result
from threading import Lock
from itertools import chain
from functools import lru_cache
from contextlib import suppress
from collections import namedtuple, deque
from io import DEFAULT_BUFFER_SIZE, UnsupportedOperation, TextIOWrapper
from pathlib import _PosixFlavour, _is_wildcard_pattern, PurePath, Path

import boto3
from boto3.s3.transfer import TransferManager
from boto3.resources.factory import ServiceResource
from botocore.exceptions import ClientError
from botocore.docs.docstring import LazyLoadedDocstring
import smart_open
import smart_open.s3


__version__ = '0.4.2'
__all__ = (
    'register_configuration_parameter',
    'S3Path',
    'VersionedS3Path',
    'PureS3Path',
    'StatResult',
)

ALLOWED_COPY_ARGS = TransferManager.ALLOWED_COPY_ARGS


class _S3Flavour(_PosixFlavour):
    is_supported = bool(boto3)

    def parse_parts(self, parts):
        drv, root, parsed = super().parse_parts(parts)
        for part in parsed[1:]:
            if part == '..':
                index = parsed.index(part)
                parsed.pop(index - 1)
                parsed.remove(part)
        return drv, root, parsed

    def make_uri(self, path):
        uri = super().make_uri(path)
        return uri.replace('file:///', 's3://')

    def compile_pattern_parts(self, prefix, pattern, bucket):
        pattern = self.sep.join((
            '',
            bucket,
            prefix,
            pattern,
        ))

        *_, pattern_parts = self.parse_parts((pattern,))
        new_regex_pattern = ''
        for part in pattern_parts:
            if part == self.sep:
                continue
            if '**' in part:
                new_regex_pattern += f'{self.sep}*(?s:{part.replace("**", ".*")})'
                continue
            new_regex_pattern += f'{self.sep}{fnmatch.translate(part)[:-2]}'
        new_regex_pattern += '/*\Z'
        return re.compile(new_regex_pattern).fullmatch


class _S3ConfigurationMap:
    def __init__(self, default_resource_kwargs, **default_arguments):
        self.default_resource_kwargs = default_resource_kwargs
        self.default_arguments = default_arguments
        self.arguments = None
        self.resources = None
        self.general_options = None
        self.setup_lock = Lock()
        self.is_setup = False

    @property
    def default_resource(self):
        return boto3.resource('s3', **self.default_resource_kwargs)

    def _delayed_setup(self):
        """ Resolves a circular dependency between us and PureS3Path """
        with self.setup_lock:
            if not self.is_setup:
                self.arguments = {PureS3Path('/'): self.default_arguments}
                self.resources = {PureS3Path('/'): self.default_resource}
                self.general_options = {PureS3Path('/'): {'glob_new_algorithm': True}}
                self.is_setup = True

    def __repr__(self):
        return f'{type(self).__name__}' \
               f'(arguments={self.arguments}, resources={self.resources}, is_setup={self.is_setup})'

    def set_configuration(self, path, *, resource=None, arguments=None, glob_new_algorithm=None):
        self._delayed_setup()
        if arguments is not None:
            self.arguments[path] = arguments
        if resource is not None:
            self.resources[path] = resource
        if glob_new_algorithm is not None:
            self.general_options[path] = {'glob_new_algorithm': glob_new_algorithm}
        self.get_configuration.cache_clear()

    @lru_cache()
    def get_configuration(self, path):
        self._delayed_setup()
        resources = arguments = None
        for path in chain([path], path.parents):
            if resources is None and path in self.resources:
                resources = self.resources[path]
            if arguments is None and path in self.arguments:
                arguments = self.arguments[path]
        return resources, arguments

    @lru_cache()
    def get_general_options(self, path):
        self._delayed_setup()
        for path in chain([path], path.parents):
            if path in self.general_options:
                return self.general_options[path]
        return


class _S3Scandir:
    def __init__(self, *, s3_accessor, path):
        self._s3_accessor = s3_accessor
        self._path = path

    def __enter__(self):
        return self

    def __exit__(self, exc_type, exc_val, exc_tb):
        return

    def __iter__(self) -> Generator[_S3DirEntry, None, None]:
        bucket_name = self._path.bucket
        resource, _ = self._s3_accessor.configuration_map.get_configuration(self._path)
        if not bucket_name:
            for bucket in resource.buckets.filter(Prefix=str(self._path)):
                yield _S3DirEntry(bucket.name, is_dir=True)
            return
        bucket = resource.Bucket(bucket_name)
        sep = self._path._flavour.sep

        kwargs = {
            'Bucket': bucket.name,
            'Prefix': self._s3_accessor.generate_prefix(self._path),
            'Delimiter': sep}

        continuation_token = None
        while True:
            if continuation_token:
                kwargs['ContinuationToken'] = continuation_token
            response = bucket.meta.client.list_objects_v2(**kwargs)
            for folder in response.get('CommonPrefixes', ()):
                full_name = folder['Prefix'][:-1] if folder['Prefix'].endswith(sep) else folder['Prefix']
                name = full_name.split(sep)[-1]
                yield _S3DirEntry(name, is_dir=True)
            for file in response.get('Contents', ()):
                if file['Key'] == response['Prefix']:
                    continue
                name = file['Key'].split(sep)[-1]
                yield _S3DirEntry(name=name, is_dir=False, size=file['Size'], last_modified=file['LastModified'])
            if not response.get('IsTruncated'):
                break
            continuation_token = response.get('NextContinuationToken')


class _S3Accessor:
    """
    An accessor implements a particular (system-specific or not)
    way of accessing paths on the filesystem.

    In this case this will access AWS S3 service
    """

    def __init__(self, **kwargs):
        self.configuration_map = _S3ConfigurationMap(default_resource_kwargs=kwargs)

    def stat(self, path, *, follow_symlinks=True):
        if not follow_symlinks:
            raise NotImplementedError(
                f'Setting follow_symlinks to {follow_symlinks} is unsupported on S3 service.')
        resource, _ = self.configuration_map.get_configuration(path)

        if hasattr(path, 'version_id'):
            object_summary = resource.ObjectVersion(path.bucket, path.key, path.version_id).get()
        else:
            object_summary = resource.ObjectSummary(path.bucket, path.key).get()

        return StatResult(
            size=object_summary.get('ContentLength'),
            last_modified=object_summary.get('LastModified'),
            version_id=object_summary.get('VersionId'),
        )

    def is_dir(self, path):
        if str(path) == path.root:
            return True
        resource, _ = self.configuration_map.get_configuration(path)
        bucket = resource.Bucket(path.bucket)
        return any(bucket.objects.filter(Prefix=self.generate_prefix(path)))

    def exists(self, path):
        bucket_name = path.bucket
        resource, _ = self.configuration_map.get_configuration(path)
        if not path.key:
            # Check whether or not the bucket exists.
            # See https://stackoverflow.com/questions/26871884
            try:
                resource.meta.client.head_bucket(Bucket=bucket_name)
                return True
            except ClientError as e:
                error_code = e.response['Error']['Code']
                if error_code == '404':
                    # Not found
                    return False
                raise e
        bucket = resource.Bucket(bucket_name)
        key_name = str(path.key)
        for object in bucket.object_versions.filter(Prefix=key_name):
            if hasattr(path, "version_id"):
                if object.version_id == path.version_id:
                    return True
                continue
            if object.key == key_name:
                return True
            if object.key.startswith(key_name + path._flavour.sep):
                return True
        return False

    def scandir(self, path) -> _S3Scandir:
        return _S3Scandir(s3_accessor=self, path=path)

    def listdir(self, path):
        with self.scandir(path) as scandir_iter:
            return [entry.name for entry in scandir_iter]

    def open(self, path, *, mode='r', buffering=-1, encoding=None, errors=None, newline=None):
        resource, config = self.configuration_map.get_configuration(path)

        smart_open_kwargs = {
            'uri': "s3:/" + str(path),
            'mode': mode,
            'buffering': buffering,
            'encoding': encoding,
            'errors': errors,
            'newline': newline,
        }
        transport_params = {'defer_seek': True}
        if hasattr(path, 'version_id'):
            transport_params.update(version_id=path.version_id)
        dummy_object = resource.Object('bucket', 'key')
        if smart_open.__version__ >= '5.1.0':
            self._smart_open_new_version_kwargs(
                dummy_object,
                resource,
                config,
                transport_params,
                smart_open_kwargs)
        else:
            self._smart_open_old_version_kwargs(
                dummy_object,
                resource,
                config,
                transport_params,
                smart_open_kwargs)

        file_object = smart_open.open(**smart_open_kwargs)
        return file_object

    def owner(self, path):
        bucket_name = path.bucket
        key_name = path.key
        resource, _ = self.configuration_map.get_configuration(path)
        object_summary = resource.ObjectSummary(bucket_name, key_name)
        # return object_summary.owner['DisplayName']
        # This is a hack till boto3 resolve this issue:
        # https://github.com/boto/boto3/issues/1950
        responce = object_summary.meta.client.list_objects_v2(
            Bucket=object_summary.bucket_name,
            Prefix=object_summary.key,
            FetchOwner=True)
        return responce['Contents'][0]['Owner']['DisplayName']

    def rename(self, path, target):
        source_bucket_name = path.bucket
        source_key_name = path.key
        target_bucket_name = target.bucket
        target_key_name = target.key

        resource, config = self.configuration_map.get_configuration(path)

        if not self.is_dir(path):
            target_bucket = resource.Bucket(target_bucket_name)
            object_summary = resource.ObjectSummary(source_bucket_name, source_key_name)
            old_source = {'Bucket': object_summary.bucket_name, 'Key': object_summary.key}
            self._boto3_method_with_extraargs(
                target_bucket.copy,
                config=config,
                args=(old_source, target_key_name),
                allowed_extra_args=ALLOWED_COPY_ARGS,
            )
            self._boto3_method_with_parameters(object_summary.delete)
            return
        bucket = resource.Bucket(source_bucket_name)
        target_bucket = resource.Bucket(target_bucket_name)
        for object_summary in bucket.objects.filter(Prefix=source_key_name):
            old_source = {'Bucket': object_summary.bucket_name, 'Key': object_summary.key}
            new_key = object_summary.key.replace(source_key_name, target_key_name)
            _, config = self.configuration_map.get_configuration(S3Path(target_bucket_name, new_key))
            self._boto3_method_with_extraargs(
                target_bucket.copy,
                config=config,
                args=(old_source, new_key),
                allowed_extra_args=ALLOWED_COPY_ARGS,
            )
            self._boto3_method_with_parameters(object_summary.delete)

    def replace(self, path, target):
        return self.rename(path, target)

    def rmdir(self, path):
        bucket_name = path.bucket
        key_name = path.key
        resource, config = self.configuration_map.get_configuration(path)
        bucket = resource.Bucket(bucket_name)
        for object_summary in bucket.objects.filter(Prefix=key_name):
            self._boto3_method_with_parameters(object_summary.delete, config=config)
        if path.is_bucket:
            self._boto3_method_with_parameters(bucket.delete, config=config)

    def mkdir(self, path, mode):
        resource, config = self.configuration_map.get_configuration(path)
        self._boto3_method_with_parameters(
            resource.create_bucket,
            config=config,
            kwargs={'Bucket': path.bucket},
        )

    def generate_prefix(self, path):
        sep = path._flavour.sep
        if not path.key:
            return ''
        key_name = path.key
        if not key_name.endswith(sep):
            return key_name + sep
        return key_name

    def unlink(self, path, *args, **kwargs):
        bucket_name = path.bucket
        key_name = path.key
        resource, config = self.configuration_map.get_configuration(path)
        bucket = resource.Bucket(bucket_name)
        try:
            self._boto3_method_with_parameters(
                bucket.meta.client.delete_object,
                config=config,
                kwargs={"Bucket": bucket_name, "Key": key_name}
            )
        except ClientError:
            raise OSError(f'/{bucket_name}/{key_name}')

    def get_presigned_url(self,path,  expire_in: int) -> str:
        resource, config = self.configuration_map.get_configuration(path)
        return self._boto3_method_with_parameters(
            resource.meta.client.generate_presigned_url,
            config=config,
            kwargs=dict(
                ClientMethod="get_object",
                Params={"Bucket": path.bucket, "Key": path.key},
                ExpiresIn=expire_in,
            )
        )

    def iter_keys(self, path, *, prefix=None, full_keys=True):
        resource, _ = self.configuration_map.get_configuration(path)
        bucket_name = path.bucket

        def get_keys():
            continuation_token = None
            while True:
                if continuation_token:
                    kwargs['ContinuationToken'] = continuation_token
                response = resource.meta.client.list_objects_v2(**kwargs)
                for file in response.get('Contents', ()):
                    yield file['Key']
                for folder in response.get('CommonPrefixes', ()):
                    yield folder['Prefix']
                if not response.get('IsTruncated'):
                    break
                continuation_token = response.get('NextContinuationToken')

        # get buckets
        if not bucket_name and not full_keys:
            for bucket in resource.buckets.filter():
                yield bucket.name
            return
        # get keys in buckets
        if not bucket_name:
            for bucket in resource.buckets.filter():
                kwargs = {'Bucket': bucket.name}
                yield from get_keys()
            return
        # get keys or part of keys in buckets
        kwargs = {'Bucket': bucket_name}
        if prefix:
            kwargs['Prefix'] = prefix
        if not full_keys:
            kwargs['Delimiter'] = path._flavour.sep
        yield from get_keys()

    def _update_kwargs_with_config(self, boto3_method, config, kwargs=None):
        kwargs = kwargs or {}
        if config is not None:
            kwargs.update({
                key: value
                for key, value in config.items()
                if key in self._get_action_arguments(boto3_method)
            })
        return kwargs

    @lru_cache()
    def _get_action_arguments(self, action):
        if isinstance(action.__doc__, LazyLoadedDocstring):
            docs = action.__doc__._generate()
        else:
            docs = action.__doc__
        return set(
            line.replace(':param ', '').strip().strip(':')
            for line in docs.splitlines()
            if line.startswith(':param ')
        )

    def _boto3_method_with_parameters(self, boto3_method, config=None, args=(), kwargs=None):
        kwargs = self._update_kwargs_with_config(boto3_method, config, kwargs)
        return boto3_method(*args, **kwargs)

    def _boto3_method_with_extraargs(
        self,
        boto3_method,
        config=None,
        args=(),
        kwargs=None,
        extra_args=None,
        allowed_extra_args=()):
        kwargs = kwargs or {}
        extra_args = extra_args or {}
        if config is not None:
            extra_args.update({
                key: value
                for key, value in config.items()
                if key in allowed_extra_args
            })
        kwargs["ExtraArgs"] = extra_args
        return boto3_method(*args, **kwargs)

    def _smart_open_new_version_kwargs(
            self,
            dummy_object,
            resource,
            config,
            transport_params,
            smart_open_kwargs):
        """
        New Smart-Open api
        Doc: https://github.com/RaRe-Technologies/smart_open/blob/develop/MIGRATING_FROM_OLDER_VERSIONS.rst
        """
        get_object_kwargs = self._update_kwargs_with_config(
            dummy_object.meta.client.get_object, config=config)
        create_multipart_upload_kwargs = self._update_kwargs_with_config(
            dummy_object.meta.client.create_multipart_upload, config=config)
        transport_params.update(
            client=resource.meta.client,
            client_kwargs={
                'S3.Client.create_multipart_upload': create_multipart_upload_kwargs,
                'S3.Client.get_object': get_object_kwargs
            },
        )
        smart_open_kwargs.update(
            compression='disable',
            transport_params=transport_params,
        )

    def _smart_open_old_version_kwargs(
            self,
            dummy_object,
            resource,
            config,
            transport_params,
            smart_open_kwargs):
        """
        Old Smart-Open api
        <5.0.0
        """
        def get_resource_kwargs():
            # This is a good example of the complicity of boto3 and botocore
            # resource arguments from the resource object :-/
            # very annoying...

            try:
                access_key = resource.meta.client._request_signer._credentials.access_key
                secret_key = resource.meta.client._request_signer._credentials.secret_key
                token = resource.meta.client._request_signer._credentials.token
            except AttributeError:
                access_key = secret_key = token = None
            return {
                'endpoint_url': resource.meta.client.meta._endpoint_url,
                'config': resource.meta.client._client_config,
                'region_name': resource.meta.client._client_config.region_name,
                'use_ssl': resource.meta.client._endpoint.host.startswith('https'),
                'verify': resource.meta.client._endpoint.http_session._verify,
                'aws_access_key_id': access_key,
                'aws_secret_access_key': secret_key,
                'aws_session_token': token,
            }

        initiate_multipart_upload_kwargs = self._update_kwargs_with_config(
            dummy_object.initiate_multipart_upload, config=config)
        object_kwargs = self._update_kwargs_with_config(dummy_object.get, config=config)
        transport_params.update(
            multipart_upload_kwargs=initiate_multipart_upload_kwargs,
            object_kwargs=object_kwargs,
            resource_kwargs=get_resource_kwargs(),
            session=boto3.DEFAULT_SESSION,
        )
        smart_open_kwargs.update(
            ignore_ext=True,
            transport_params=transport_params,
        )


class _PathNotSupportedMixin:
    _NOT_SUPPORTED_MESSAGE = '{method} is unsupported on S3 service'

    @classmethod
    def cwd(cls):
        """
        cwd class method is unsupported on S3 service
        AWS S3 don't have this file system action concept
        """
        message = cls._NOT_SUPPORTED_MESSAGE.format(method=cls.cwd.__qualname__)
        raise NotImplementedError(message)

    @classmethod
    def home(cls):
        """
        home class method is unsupported on S3 service
        AWS S3 don't have this file system action concept
        """
        message = cls._NOT_SUPPORTED_MESSAGE.format(method=cls.home.__qualname__)
        raise NotImplementedError(message)

    def chmod(self, mode, *, follow_symlinks=True):
        """
        chmod method is unsupported on S3 service
        AWS S3 don't have this file system action concept
        """
        message = self._NOT_SUPPORTED_MESSAGE.format(method=self.chmod.__qualname__)
        raise NotImplementedError(message)

    def expanduser(self):
        """
        expanduser method is unsupported on S3 service
        AWS S3 don't have this file system action concept
        """
        message = self._NOT_SUPPORTED_MESSAGE.format(method=self.expanduser.__qualname__)
        raise NotImplementedError(message)

    def lchmod(self, mode):
        """
        lchmod method is unsupported on S3 service
        AWS S3 don't have this file system action concept
        """
        message = self._NOT_SUPPORTED_MESSAGE.format(method=self.lchmod.__qualname__)
        raise NotImplementedError(message)

    def group(self):
        """
        group method is unsupported on S3 service
        AWS S3 don't have this file system action concept
        """
        message = self._NOT_SUPPORTED_MESSAGE.format(method=self.group.__qualname__)
        raise NotImplementedError(message)

    def is_block_device(self):
        """
        is_block_device method is unsupported on S3 service
        AWS S3 don't have this file system action concept
        """
        message = self._NOT_SUPPORTED_MESSAGE.format(method=self.is_block_device.__qualname__)
        raise NotImplementedError(message)

    def is_char_device(self):
        """
        is_char_device method is unsupported on S3 service
        AWS S3 don't have this file system action concept
        """
        message = self._NOT_SUPPORTED_MESSAGE.format(method=self.is_char_device.__qualname__)
        raise NotImplementedError(message)

    def lstat(self):
        """
        lstat method is unsupported on S3 service
        AWS S3 don't have this file system action concept
        """
        message = self._NOT_SUPPORTED_MESSAGE.format(method=self.lstat.__qualname__)
        raise NotImplementedError(message)

    def resolve(self):
        """
        resolve method is unsupported on S3 service
        AWS S3 don't have this file system action concept
        """
        message = self._NOT_SUPPORTED_MESSAGE.format(method=self.resolve.__qualname__)
        raise NotImplementedError(message)

    def symlink_to(self, *args, **kwargs):
        """
        symlink_to method is unsupported on S3 service
        AWS S3 don't have this file system action concept
        """
        message = self._NOT_SUPPORTED_MESSAGE.format(method=self.symlink_to.__qualname__)
        raise NotImplementedError(message)

    def hardlink_to(self, *args, **kwargs):
        """
        hardlink_to method is unsupported on S3 service
        AWS S3 don't have this file system action concept
        """
        message = self._NOT_SUPPORTED_MESSAGE.format(method=self.hardlink_to.__qualname__)
        raise NotImplementedError(message)

    def readlink(self):
        """
        readlink method is unsupported on S3 service
        AWS S3 don't have this file system action concept
        """
        message = self._NOT_SUPPORTED_MESSAGE.format(method=self.readlink.__qualname__)
        raise NotImplementedError(message)


class _Selector:
    def __init__(self, path, *, pattern):
        self._path = path
        self._prefix, pattern = self._prefix_splitter(pattern)
        self._full_keys = self._calculate_full_or_just_folder(pattern)
        self._target_level = self._calculate_pattern_level(pattern)
        self.match = self._path._flavour.compile_pattern_parts(self._prefix, pattern, path.bucket)

    def select(self):
        for target in self._deep_cached_dir_scan():
            target = self._path._flavour.sep.join(('', self._path.bucket, target))
            if self.match(target):
                yield type(self._path)(target)

    def _prefix_splitter(self, pattern):
        if not _is_wildcard_pattern(pattern):
            if self._path.key:
                return f'{self._path.key}{self._path._flavour.sep}{pattern}', ''
            return pattern, ''

        *_, pattern_parts = self._path._flavour.parse_parts((pattern,))
        prefix = ''
        for index, part in enumerate(pattern_parts):
            if _is_wildcard_pattern(part):
                break
            prefix += f'{part}{self._path._flavour.sep}'

        if pattern.startswith(prefix):
            pattern = pattern.replace(prefix, '', 1)

        key_prefix = self._path.key
        if key_prefix:
            prefix = self._path._flavour.sep.join((key_prefix, prefix))
        return prefix, pattern

    def _calculate_pattern_level(self, pattern):
        if '**' in pattern:
            return None
        if self._prefix:
            pattern = f'{self._prefix}{self._path._flavour.sep}{pattern}'
        *_, pattern_parts = self._path._flavour.parse_parts((pattern,))
        return len(pattern_parts)

    def _calculate_full_or_just_folder(self, pattern):
        if '**' in pattern:
            return True
        *_, pattern_parts = self._path._flavour.parse_parts((pattern,))
        for part in pattern_parts[:-1]:
            if '*' in part:
                return True
        return False

    def _deep_cached_dir_scan(self):
        cache = _DeepDirCache()
        prefix_sep_count = self._prefix.count(self._path._flavour.sep)
        for key in self._path._accessor.iter_keys(self._path, prefix=self._prefix, full_keys=self._full_keys):
            key_sep_count = key.count(self._path._flavour.sep) + 1
            key_parts = key.rsplit(self._path._flavour.sep, maxsplit=key_sep_count - prefix_sep_count)
            target_path_parts = key_parts[:self._target_level]
            target_path = (self._path._flavour.sep).join(target_path_parts)
            if cache.in_cache(target_path):
                continue
            yield target_path
            cache.add(target_path_parts)


class _DeepDirCache:
    def __init__(self):
        self._queue = deque()
        self._tree = {}

    def __repr__(self):
        return f'{type(self).__name__}({self._tree, self._queue})'

    def in_cache(self, target_path: str) -> bool:
        return target_path in self._queue

    def add(self, directory_parts):
        tree = self._tree
        for part in directory_parts:
            if part in tree:
                tree = tree[part]
                continue
            if tree:
                deep_count = self._deep_count(tree)
                tree.clear()
                for _ in range(deep_count):
                    with suppress(IndexError):
                        self._queue.pop()
            tree[part] = {}
        directory = '/'.join(directory_parts)
        self._queue.append(directory)

    def _deep_count(self, tree):
        count = 0
        while True:
            try:
                tree = next(iter(tree.values()))
            except StopIteration:
                return count
            count += 1


_s3_flavour = _S3Flavour()
_s3_accessor = _S3Accessor()


def register_configuration_parameter(
        path: PureS3Path,
        *,
        parameters: Optional[dict] = None,
        resource: Optional[ServiceResource] = None,
        glob_new_algorithm: Optional[bool] = None):
    if not isinstance(path, PureS3Path):
        raise TypeError(f'path argument have to be a {PurePath} type. got {type(path)}')
    if parameters and not isinstance(parameters, dict):
        raise TypeError(f'parameters argument have to be a dict type. got {type(path)}')
    if parameters is None and resource is None and glob_new_algorithm is None:
        raise ValueError('user have to specify parameters or resource arguments')
    _s3_accessor.configuration_map.set_configuration(
        path,
        resource=resource,
        arguments=parameters,
        glob_new_algorithm=glob_new_algorithm)


class PureS3Path(PurePath):
    """
    PurePath subclass for AWS S3 service.

    S3 is not a file-system but we can look at it like a POSIX system.
    """
    _flavour = _s3_flavour
    __slots__ = ()

    @classmethod
    def from_uri(cls, uri: str) -> PureS3Path:
        """
        from_uri class method create a class instance from url

        >> from s3path import PureS3Path
        >> PureS3Path.from_uri('s3://<bucket>/<key>')
        << PureS3Path('/<bucket>/<key>')
        """
        if not uri.startswith('s3://'):
            raise ValueError('Provided uri seems to be no S3 URI!')
        return cls(uri[4:])

    @property
    def bucket(self) -> str:
        """
        The AWS S3 Bucket name, or ''
        """
        self._absolute_path_validation()
        with suppress(ValueError):
            _, bucket, *_ = self.parts
            return bucket
        return ''

    @property
    def is_bucket(self) -> bool:
        """
        Check if Path is a bucket
        """
        return self.is_absolute() and self == PureS3Path(f"/{self.bucket}")

    @property
    def key(self) -> str:
        """
        The AWS S3 Key name, or ''
        """
        self._absolute_path_validation()
        key = self._flavour.sep.join(self.parts[2:])
        return key

    @classmethod
    def from_bucket_key(cls, bucket: str, key: str) -> PureS3Path:
        """
        from_bucket_key class method create a class instance from bucket, key pair's

        >> from s3path import PureS3Path
        >> PureS3Path.from_bucket_key(bucket='<bucket>', key='<key>')
        << PureS3Path('/<bucket>/<key>')
        """
        bucket = cls(cls._flavour.sep, bucket)
        if len(bucket.parts) != 2:
            raise ValueError(f'bucket argument contains more then one path element: {bucket}')
        key = cls(key)
        if key.is_absolute():
            key = key.relative_to('/')
        return bucket / key

    def as_uri(self) -> str:
        """
        Return the path as a 's3' URI.
        """
        return super().as_uri()

    def _absolute_path_validation(self):
        if not self.is_absolute():
            raise ValueError('relative path have no bucket, key specification')


class S3Path(_PathNotSupportedMixin, Path, PureS3Path):
    """
    Path subclass for AWS S3 service.

    S3Path provide a Python convenient File-System/Path like interface for AWS S3 Service
     using boto3 S3 resource as a driver.

    If boto3 isn't installed in your environment NotImplementedError will be raised.
    """
    _accessor = _s3_accessor
    __slots__ = ()

    def _init(self, template=None):
        super()._init(template)
        if template is None:
            self._accessor = _s3_accessor

    def stat(self, *, follow_symlinks: bool = True) -> StatResult:
        """
        Returns information about this path (similarly to boto3's ObjectSummary).
        For compatibility with pathlib, the returned object some similar attributes like os.stat_result.
        The result is looked up at each call to this method
        """
        if not follow_symlinks:
            raise NotImplementedError(
                f'Setting follow_symlinks to {follow_symlinks} is unsupported on S3 service.')

        self._absolute_path_validation()
        if not self.key:
            return None
        return self._accessor.stat(self, follow_symlinks=follow_symlinks)

    def exists(self) -> bool:
        """
        Whether the path points to an existing Bucket, key or key prefix.
        """
        self._absolute_path_validation()
        if not self.bucket:
            return True
        return self._accessor.exists(self)

    def is_dir(self) -> bool:
        """
        Returns True if the path points to a Bucket or a key prefix, False if it points to a full key path.
        False is also returned if the path doesn’t exist.
        Other errors (such as permission errors) are propagated.
        """
        self._absolute_path_validation()
        if self.bucket and not self.key:
            return True
        return self._accessor.is_dir(self)

    def is_file(self) -> bool:
        """
        Returns True if the path points to a Bucket key, False if it points to Bucket or a key prefix.
        False is also returned if the path doesn’t exist.
        Other errors (such as permission errors) are propagated.
        """
        self._absolute_path_validation()
        if not self.bucket or not self.key:
            return False
        try:
            return bool(self.stat())
        except ClientError:
            return False

    def iterdir(self) -> Generator[S3Path, None, None]:
        """
        When the path points to a Bucket or a key prefix, yield path objects of the directory contents
        """
        self._absolute_path_validation()
        for name in self._accessor.listdir(self):
            yield self._make_child_relpath(name)

    def glob(self, pattern: str) -> Generator[S3Path, None, None]:
        """
        Glob the given relative pattern in the Bucket / key prefix represented by this path,
        yielding all matching files (of any kind)
        """
        self._absolute_path_validation()
        general_options = self._accessor.configuration_map.get_general_options(self)
        glob_new_algorithm = general_options['glob_new_algorithm']
        if not glob_new_algorithm:
            yield from super().glob(pattern)
            return
        yield from self._glob(pattern)

    def _glob(self, pattern):
        """ Glob with new Algorithm that better fit S3 API """
        sys.audit("pathlib.Path.glob", self, pattern)
        if not pattern:
            raise ValueError(f'Unacceptable pattern: {pattern}')
        drv, root, pattern_parts = self._flavour.parse_parts((pattern,))
        if drv or root:
            raise NotImplementedError("Non-relative patterns are unsupported")
        for part in pattern_parts:
            if part != '**' and '**' in part:
                raise ValueError("Invalid pattern: '**' can only be an entire path component")
        selector = _Selector(self, pattern=pattern)
        yield from selector.select()

    def _scandir(self):
        """
        Override _scandir so _Selector will rely on an S3 compliant implementation
        """
        return self._accessor.scandir(self)

    def rglob(self, pattern: str) -> Generator[S3Path, None, None]:
        """
        This is like calling S3Path.glob with "**/" added in front of the given relative pattern
        """
        self._absolute_path_validation()
        general_options = self._accessor.configuration_map.get_general_options(self)
        glob_new_algorithm = general_options['glob_new_algorithm']
        if not glob_new_algorithm:
            yield from super().rglob(pattern)
            return
        yield from self._rglob(pattern)

    def _rglob(self, pattern):
        """ RGlob with new Algorithm that better fit S3 API """
        sys.audit("pathlib.Path.rglob", self, pattern)
        if not pattern:
            raise ValueError(f'Unacceptable pattern: {pattern}')
        drv, root, pattern_parts = self._flavour.parse_parts((pattern,))
        if drv or root:
            raise NotImplementedError("Non-relative patterns are unsupported")
        for part in pattern_parts:
            if part != '**' and '**' in part:
                raise ValueError("Invalid pattern: '**' can only be an entire path component")
        pattern = f'**{self._flavour.sep}{pattern}'
        selector = _Selector(self, pattern=pattern)
        yield from selector.select()

    def open(
            self,
            mode: Literal["r", "w", "rb", "wb"] = 'r',
            buffering: int = DEFAULT_BUFFER_SIZE,
            encoding: Optional[str] = None,
            errors: Optional[str] = None,
            newline: Optional[str] = None
    ) -> Union[TextIOWrapper, smart_open.s3.Reader,   smart_open.s3.MultipartWriter]:
        """
        Opens the Bucket key pointed to by the path, returns a Key file object that you can read/write with
        """
        self._absolute_path_validation()
        if smart_open.__version__ < '4.0.0' and mode.startswith('b'):
            mode = ''.join(reversed(mode))
        return self._accessor.open(
            self,
            mode=mode,
            buffering=buffering,
            encoding=encoding,
            errors=errors,
            newline=newline)

    def owner(self)  -> str:
        """
        Returns the name of the user owning the Bucket or key.
        Similarly to boto3's ObjectSummary owner attribute
        """
        self._absolute_path_validation()
        if not self.is_file():
            return KeyError('file not found')
        return self._accessor.owner(self)

    def rename(self, target: Union[str, S3Path]) -> S3Path:
        """
        Renames this file or Bucket / key prefix / key to the given target.
        If target exists and is a file, it will be replaced silently if the user has permission.
        If path is a key prefix, it will replace all the keys with the same prefix to the new target prefix.
        Target can be either a string or another S3Path object.
        """
        self._absolute_path_validation()
        if not isinstance(target, type(self)):
            target = type(self)(target)
        target._absolute_path_validation()
        self._accessor.rename(self, target)
        return self.__class__(target)

    def replace(self, target: Union[str, S3Path]) -> S3Path:
        """
        Renames this Bucket / key prefix / key to the given target.
        If target points to an existing Bucket / key prefix / key, it will be unconditionally replaced.
        """
        return self.rename(target)

    def unlink(self, missing_ok: bool = False) -> None:
        """
        Remove this key from its bucket.
        """
        self._absolute_path_validation()
        # S3 doesn't care if you remove full prefixes or buckets with its delete API
        # so unless we manually check, this call will be dropped through without any
        # validation and could result in data loss
        try:
            if self.is_dir():
                raise IsADirectoryError(str(self))
            if not self.is_file():
                raise FileNotFoundError(str(self))
        except (IsADirectoryError, FileNotFoundError):
            if missing_ok:
                return
            raise
        try:
            # XXX: Note: If we don't check if the file exists here, S3 will always return
            # success even if we try to delete a key that doesn't exist. So, if we want
            # to raise a `FileNotFoundError`, we need to manually check if the file exists
            # before we make the API call -- since we want to delete the file anyway,
            # we can just ignore this for now and be satisfied that the file will be removed
            self._accessor.unlink(self)
        except FileNotFoundError:
            if not missing_ok:
                raise

    def rmdir(self) -> None:
        """
        Removes this Bucket / key prefix. The Bucket / key prefix must be empty
        """
        self._absolute_path_validation()
        if self.is_file():
            raise NotADirectoryError()
        if not self.is_dir():
            raise FileNotFoundError()
        self._accessor.rmdir(self)

    def samefile(self, other_path: Union[str, S3Path]) -> bool:
        """
        Returns whether this path points to the same Bucket key as other_path,
        Which can be either a Path object, or a string
        """
        self._absolute_path_validation()
        if not isinstance(other_path, Path):
            other_path = type(self)(other_path)
        return self.bucket == other_path.bucket and self.key == other_path.key and self.is_file()

    def touch(self, mode: int = 0o666, exist_ok: bool = True) -> None:
        """
        Creates a key at this given path.
        If the key already exists,
        the function succeeds if exist_ok is true (and its modification time is updated to the current time),
        otherwise FileExistsError is raised
        """
        if self.exists() and not exist_ok:
            raise FileExistsError()
        self.write_text('')

    def mkdir(self, mode: int = 0o777, parents: bool = False, exist_ok: bool = False) -> None:
        """
        Create a path bucket.
        AWS S3 Service doesn't support folders, therefore the mkdir method will only create the current bucket.
        If the bucket path already exists, FileExistsError is raised.

        If exist_ok is false (the default), FileExistsError is raised if the target Bucket already exists.
        If exist_ok is true, OSError exceptions will be ignored.

        if parents is false (the default), mkdir will create the bucket only if this is a Bucket path.
        if parents is true, mkdir will create the bucket even if the path have a Key path.

        mode argument is ignored.
        """
        try:
            if not self.bucket:
                raise FileNotFoundError(f'No bucket in {type(self)} {self}')
            if self.key and not parents:
                raise FileNotFoundError(f'Only bucket path can be created, got {self}')
            if type(self)(self._flavour.sep, self.bucket).exists():
                raise FileExistsError(f'Bucket {self.bucket} already exists')
            self._accessor.mkdir(self, mode)
        except OSError:
            if not exist_ok:
                raise

    def is_mount(self)  -> Literal[False]:
        """
        AWS S3 Service doesn't have mounting feature, There for this method will always return False
        """
        return False

    def is_symlink(self) -> Literal[False]:
        """
        AWS S3 Service doesn't have symlink feature, There for this method will always return False
        """
        return False

    def is_socket(self) -> Literal[False]:
        """
        AWS S3 Service doesn't have sockets feature, There for this method will always return False
        """
        return False

    def is_fifo(self) -> Literal[False]:
        """
        AWS S3 Service doesn't have fifo feature, There for this method will always return False
        """
        return False

    def absolute(self) -> S3Path:
        """
        Handle absolute method only if the path is already an absolute one
        since we have no way to compute an absolute path from a relative one in S3.
        """
        if self.is_absolute():
            return self
        # We can't compute the absolute path from a relative one
        raise ValueError("Absolute path can't be determined for relative S3Path objects")

    def get_presigned_url(self, expire_in: Union[timedelta, int] = 3600) -> str:
        """
        Returns a pre-signed url. Anyone with the url can make a GET request to get the file.
        You can set an expiration date with the expire_in argument (integer or timedelta object).

        Note that generating a presigned url may require more information or setup than to use other
        S3Path functions. It's because it needs to know the exact aws region and use s3v4 as signature
        version. Meaning you may have to do this:

        ```python
        import boto3
        from botocore.config import Config
        from s3path import S3Path, register_configuration_parameter

        resource = boto3.resource(
            "s3",
            config=Config(signature_version="s3v4"),
            region_name="the aws region name"
        )
        register_configuration_parameter(S3Path("/"), resource=resource)
        ```

        A simple example:
        ```python
        from s3path import S3Path
        import requests

        file = S3Path("/my-bucket/toto.txt")
        file.write_text("hello world")

        presigned_url = file.get_presigned_url()
        print(requests.get(presigned_url).content)
        b"hello world"
        """
        self._absolute_path_validation()
        if isinstance(expire_in, timedelta):
            expire_in = int(expire_in.total_seconds())
        if expire_in <= 0:
            raise ValueError(
                f"The expire_in argument can't represent a negative or null time delta. "
                f"You provided expire_in = {expire_in} seconds which is below or equal to 0 seconds.")
        return self._accessor.get_presigned_url(self, expire_in)


class VersionedS3Path(S3Path):

    def __new__(
        cls, *args: Union[str, Path], version_id: Optional[str] = None
    ) -> Union[S3Path, 'VersionedS3Path']:
        if version_id is None:
            return S3Path(*args)
        else:
            return super().__new__(cls, *args)

    def __init__(self, *args: Union[str, Path], version_id: str) -> None:
        """
        __init__ instance method create a class instance from path and version id

        >> from s3path import VersionedS3Path
        >> VersionedS3Path('/<bucket>/<key>', '<version_id>')
        << VersionedS3Path('/<bucket>/<key>', '<version_id>')
        """

        if not self.is_absolute():
            raise ValueError(f"{type(self).__name__} doesn't support relative path")
        if not self.key:
            raise ValueError(f'{type(self).__name__} requires a key')
        self.version_id = version_id

    def __repr__(self) -> str:
        return f'{type(self).__name__}("/{self.bucket}/{self.key}", version_id="{self.version_id}")'

    @classmethod
    def from_uri(cls, uri: str, version_id: Optional[str] = None) -> Union[S3Path, 'VersionedS3Path']:
        """
        from_uri class method create a class instance from uri and version id

        >> from s3path import VersionedS3Path
        >> VersionedS3Path.from_uri('s3://<bucket>/<key>', '<version_id>')
        << VersionedS3Path('/<bucket>/<key>', '<version_id>')
        """

        self = S3Path.from_uri(uri)
        return cls._from_s3_path(s3_path=self, version_id=version_id)

    @classmethod
    def from_bucket_key(
        cls, bucket: str, key: str, version_id: Optional[str] = None
    ) -> Union[S3Path, 'VersionedS3Path']:
        """
        from_bucket_key class method create a class instance from bucket, key and version id

        >> from s3path import VersionedS3Path
        >> VersionedS3Path.from_bucket_key('<bucket>', '<key>', '<version_id>')
        << VersionedS3Path('/<bucket>/<key>', '<version_id>')
        """

        self = S3Path.from_bucket_key(bucket, key)
        return cls._from_s3_path(s3_path=self, version_id=version_id)

    @classmethod
    def _from_s3_path(cls, s3_path, version_id=None):
        if version_id is None:
            return s3_path
        else:
            return cls(s3_path, version_id=version_id)


class StatResult(namedtuple('BaseStatResult', 'size, last_modified, version_id', defaults=(None,))):
    """
    Base of os.stat_result but with boto3 s3 features
    """

    def __getattr__(self, item):
        if item in vars(stat_result):
            raise UnsupportedOperation(f'{type(self).__name__} do not support {item} attribute')
        return super().__getattribute__(item)

    @property
    def st_size(self) -> int:
        return self.size

    @property
    def st_mtime(self)  -> float:
        return self.last_modified.timestamp()

    @property
    def st_version_id(self):
        return self.version_id


class _S3DirEntry:
    def __init__(self, name, is_dir, size=None, last_modified=None):
        self.name = name
        self._is_dir = is_dir
        self._stat = StatResult(size=size, last_modified=last_modified)

    def __repr__(self):
        return f'{type(self).__name__}(name={self.name}, is_dir={self._is_dir}, stat={self._stat})'

    def inode(self, *args, **kwargs):
        return None

    def is_dir(self, follow_symlinks=False):
        if follow_symlinks:
            raise TypeError('AWS S3 Service does not have symlink feature')
        return self._is_dir

    def is_file(self):
        return not self._is_dir

    def is_symlink(self, *args, **kwargs):
        return False

    def stat(self):
        return self._stat<|MERGE_RESOLUTION|>--- conflicted
+++ resolved
@@ -6,11 +6,7 @@
 import re
 import sys
 import fnmatch
-<<<<<<< HEAD
-from typing import Any, Union, Optional
-=======
-from typing import Union, Generator, Literal, Optional
->>>>>>> 4d2d7429
+from typing import Any, Union, Generator, Literal, Optional
 from datetime import timedelta
 from os import stat_result
 from threading import Lock
