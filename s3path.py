--- conflicted
+++ resolved
@@ -150,21 +150,17 @@
     def __init__(self, **kwargs):
         self.configuration_map = _S3ConfigurationMap(default_resource_kwargs=kwargs)
 
-<<<<<<< HEAD
     def metadata(self, path):
         return self._s3.Object(path.bucket, path.key).metadata
 
-    def stat(self, path):
-=======
     def stat(self, path, *, follow_symlinks=True):
         if not follow_symlinks:
             raise NotImplementedError(
                 'Setting follow_symlinks to {follow_symlinks} is '
                 'unsupported on S3 service.'.format(follow_symlinks=follow_symlinks)
             )
->>>>>>> 0341262d
         resource, _ = self.configuration_map.get_configuration(path)
-        object_summary = resource.ObjectSummary(path.bucket, path.key)
+        object_summary = resource.Object(path.bucket, path.key)
         return StatResult(
             size=object_summary.size,
             last_modified=object_summary.last_modified,
@@ -647,7 +643,7 @@
     _accessor = _s3_accessor
     __slots__ = ()
 
-    def stat(self, *, follow_symlinks=True):
+    def stat(self):
         """
         Returns information about this path (similarly to boto3's ObjectSummary).
         For compatibility with pathlib, the returned object some similar attributes like os.stat_result.
