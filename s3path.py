"""
s3path provides a Pythonic API to S3 by wrapping boto3 with pathlib interface
"""
import re
import sys
import fnmatch
from os import stat_result
from threading import Lock
from itertools import chain
from functools import lru_cache
from contextlib import suppress
from platform import python_version
<<<<<<< HEAD
from collections import namedtuple, deque
from distutils.version import StrictVersion
=======
>>>>>>> 6d96ff27
from io import DEFAULT_BUFFER_SIZE, UnsupportedOperation
from pathlib import _PosixFlavour, _Accessor, _is_wildcard_pattern, PurePath, Path

try:
    import boto3
    from botocore.exceptions import ClientError
    from botocore.docs.docstring import LazyLoadedDocstring
    from packaging.version import Version
    import smart_open
    from s3transfer.manager import TransferManager
    ALLOWED_COPY_ARGS = TransferManager.ALLOWED_COPY_ARGS
except ImportError:
    boto3 = None
    ClientError = Exception
    LazyLoadedDocstring = None
    smart_open = None
    Version = None
    ALLOWED_COPY_ARGS = []

__version__ = '0.4.0'
__all__ = (
    'register_configuration_parameter',
    'S3Path',
    'PureS3Path',
    'StatResult',
    'S3DirEntry',
)


class _S3Flavour(_PosixFlavour):
    is_supported = bool(boto3)

    def parse_parts(self, parts):
        drv, root, parsed = super().parse_parts(parts)
        for part in parsed[1:]:
            if part == '..':
                index = parsed.index(part)
                parsed.pop(index - 1)
                parsed.remove(part)
        return drv, root, parsed

    def make_uri(self, path):
        uri = super().make_uri(path)
        return uri.replace('file:///', 's3://')

    def compile_pattern_parts(self, prefix, pattern, bucket):
        pattern = self.sep.join((
            '',
            bucket,
            prefix,
            pattern,
        ))

        *_, pattern_parts = self.parse_parts((pattern,))
        new_regex_pattern = ''
        for part in pattern_parts:
            if part == self.sep:
                continue
            if '**' in part:
                new_regex_pattern += f'{self.sep}*(?s:{part.replace("**", ".*")})'
                continue
            new_regex_pattern += f'{self.sep}{fnmatch.translate(part)[:-2]}'
        new_regex_pattern += '/*\Z'
        return re.compile(new_regex_pattern).fullmatch


class _S3ConfigurationMap:
    def __init__(self, default_resource_kwargs, **default_arguments):
        self.default_resource_kwargs = default_resource_kwargs
        self.default_arguments = default_arguments
        self.arguments = None
        self.resources = None
        self.general_options = None
        self.setup_lock = Lock()
        self.is_setup = False

    @property
    def default_resource(self):
        return boto3.resource('s3', **self.default_resource_kwargs)

    def _delayed_setup(self):
        """ Resolves a circular dependency between us and PureS3Path """
        with self.setup_lock:
            if not self.is_setup:
                self.arguments = {PureS3Path('/'): self.default_arguments}
                self.resources = {PureS3Path('/'): self.default_resource}
                self.general_options = {PureS3Path('/'): {'glob_new_algorithm': True}}
                self.is_setup = True

    def __repr__(self):
        return f'{type(self).__name__}' \
               f'(arguments={self.arguments}, resources={self.resources}, is_setup={self.is_setup})'

    def set_configuration(self, path, *, resource=None, arguments=None, glob_new_algorithm=None):
        self._delayed_setup()
        if arguments is not None:
            self.arguments[path] = arguments
        if resource is not None:
            self.resources[path] = resource
        if glob_new_algorithm is not None:
            self.general_options[path] = {'glob_new_algorithm': glob_new_algorithm}

    @lru_cache()
    def get_configuration(self, path):
        self._delayed_setup()
        resources = arguments = None
        for path in chain([path], path.parents):
            if resources is None and path in self.resources:
                resources = self.resources[path]
            if arguments is None and path in self.arguments:
                arguments = self.arguments[path]
        return resources, arguments

    @lru_cache()
    def get_general_options(self, path):
        self._delayed_setup()
        for path in chain([path], path.parents):
            if path in self.general_options:
                return self.general_options[path]
        return


class _S3Scandir:
    def __init__(self, *, s3_accessor, path):
        self._s3_accessor = s3_accessor
        self._path = path

    def __enter__(self):
        return self

    def __exit__(self, exc_type, exc_val, exc_tb):
        return

    def __iter__(self):
        bucket_name = self._path.bucket
        resource, _ = self._s3_accessor.configuration_map.get_configuration(self._path)
        if not bucket_name:
            for bucket in resource.buckets.filter(Prefix=str(self._path)):
                yield S3DirEntry(bucket.name, is_dir=True)
            return
        bucket = resource.Bucket(bucket_name)
        sep = self._path._flavour.sep

        kwargs = {
            'Bucket': bucket.name,
            'Prefix': self._s3_accessor.generate_prefix(self._path),
            'Delimiter': sep}

        continuation_token = None
        while True:
            if continuation_token:
                kwargs['ContinuationToken'] = continuation_token
            response = bucket.meta.client.list_objects_v2(**kwargs)
            for folder in response.get('CommonPrefixes', ()):
                full_name = folder['Prefix'][:-1] if folder['Prefix'].endswith(sep) else folder['Prefix']
                name = full_name.split(sep)[-1]
                yield S3DirEntry(name, is_dir=True)
            for file in response.get('Contents', ()):
                if file['Key'] == response['Prefix']:
                    continue
                name = file['Key'].split(sep)[-1]
                yield S3DirEntry(name=name, is_dir=False, size=file['Size'], last_modified=file['LastModified'])
            if not response.get('IsTruncated'):
                break
            continuation_token = response.get('NextContinuationToken')


class _S3Accessor(_Accessor):
    """
    An accessor implements a particular (system-specific or not)
    way of accessing paths on the filesystem.

    In this case this will access AWS S3 service
    """

    def __init__(self, **kwargs):
        self.configuration_map = _S3ConfigurationMap(default_resource_kwargs=kwargs)

    def stat(self, path, *, follow_symlinks=True):
        if not follow_symlinks:
            raise NotImplementedError(
                f'Setting follow_symlinks to {follow_symlinks} is unsupported on S3 service.')
        resource, _ = self.configuration_map.get_configuration(path)
        object_summary = resource.ObjectSummary(path.bucket, path.key)
        return StatResult(
            size=object_summary.size,
            last_modified=object_summary.last_modified,
        )

    def is_dir(self, path):
        if str(path) == path.root:
            return True
        resource, _ = self.configuration_map.get_configuration(path)
        bucket = resource.Bucket(path.bucket)
        return any(bucket.objects.filter(Prefix=self.generate_prefix(path)))

    def exists(self, path):
        bucket_name = path.bucket
        resource, _ = self.configuration_map.get_configuration(path)
        if not path.key:
            # Check whether or not the bucket exists.
            # See https://stackoverflow.com/questions/26871884
            try:
                resource.meta.client.head_bucket(Bucket=bucket_name)
                return True
            except ClientError as e:
                error_code = e.response['Error']['Code']
                if error_code == '404':
                    # Not found
                    return False
                raise e
        bucket = resource.Bucket(bucket_name)
        key_name = str(path.key)
        for object in bucket.objects.filter(Prefix=key_name):
            if object.key == key_name:
                return True
            if object.key.startswith(key_name + path._flavour.sep):
                return True
        return False

    def scandir(self, path):
        return _S3Scandir(s3_accessor=self, path=path)

    def listdir(self, path):
        with self.scandir(path) as scandir_iter:
            return [entry.name for entry in scandir_iter]

    def open(self, path, *, mode='r', buffering=-1, encoding=None, errors=None, newline=None):
        resource, config = self.configuration_map.get_configuration(path)

        smart_open_kwargs = {
            'uri': "s3:/" + str(path),
            'mode': mode,
            'buffering': buffering,
            'encoding': encoding,
            'errors': errors,
            'newline': newline,
        }
        transport_params = {'defer_seek': True}
        dummy_object = resource.Object('bucket', 'key')
        if smart_open.__version__ >= '5.1.0':
            self._smart_open_new_version_kwargs(
                dummy_object,
                resource,
                config,
                transport_params,
                smart_open_kwargs)
        else:
            self._smart_open_old_version_kwargs(
                dummy_object,
                resource,
                config,
                transport_params,
                smart_open_kwargs)

        file_object = smart_open.open(**smart_open_kwargs)
        return file_object

    def owner(self, path):
        bucket_name = path.bucket
        key_name = path.key
        resource, _ = self.configuration_map.get_configuration(path)
        object_summary = resource.ObjectSummary(bucket_name, key_name)
        # return object_summary.owner['DisplayName']
        # This is a hack till boto3 resolve this issue:
        # https://github.com/boto/boto3/issues/1950
        responce = object_summary.meta.client.list_objects_v2(
            Bucket=object_summary.bucket_name,
            Prefix=object_summary.key,
            FetchOwner=True)
        return responce['Contents'][0]['Owner']['DisplayName']

    def rename(self, path, target):
        source_bucket_name = path.bucket
        source_key_name = path.key
        target_bucket_name = target.bucket
        target_key_name = target.key

        resource, config = self.configuration_map.get_configuration(path)

        if not self.is_dir(path):
            target_bucket = resource.Bucket(target_bucket_name)
            object_summary = resource.ObjectSummary(source_bucket_name, source_key_name)
            old_source = {'Bucket': object_summary.bucket_name, 'Key': object_summary.key}
            self._boto3_method_with_extraargs(
                target_bucket.copy,
                config=config,
                args=(old_source, target_key_name),
                allowed_extra_args=ALLOWED_COPY_ARGS,
            )
            self._boto3_method_with_parameters(object_summary.delete)
            return
        bucket = resource.Bucket(source_bucket_name)
        target_bucket = resource.Bucket(target_bucket_name)
        for object_summary in bucket.objects.filter(Prefix=source_key_name):
            old_source = {'Bucket': object_summary.bucket_name, 'Key': object_summary.key}
            new_key = object_summary.key.replace(source_key_name, target_key_name)
            _, config = self.configuration_map.get_configuration(S3Path(target_bucket_name, new_key))
            self._boto3_method_with_extraargs(
                target_bucket.copy,
                config=config,
                args=(old_source, new_key),
                allowed_extra_args=ALLOWED_COPY_ARGS,
            )
            self._boto3_method_with_parameters(object_summary.delete)

    def replace(self, path, target):
        return self.rename(path, target)

    def rmdir(self, path):
        bucket_name = path.bucket
        key_name = path.key
        resource, config = self.configuration_map.get_configuration(path)
        bucket = resource.Bucket(bucket_name)
        for object_summary in bucket.objects.filter(Prefix=key_name):
            self._boto3_method_with_parameters(object_summary.delete, config=config)

    def mkdir(self, path, mode):
        resource, config = self.configuration_map.get_configuration(path)
        self._boto3_method_with_parameters(
            resource.create_bucket,
            config=config,
            kwargs={'Bucket': path.bucket},
        )

    def generate_prefix(self, path):
        sep = path._flavour.sep
        if not path.key:
            return ''
        key_name = path.key
        if not key_name.endswith(sep):
            return key_name + sep
        return key_name

    def unlink(self, path, *args, **kwargs):
        bucket_name = path.bucket
        key_name = path.key
        resource, config = self.configuration_map.get_configuration(path)
        bucket = resource.Bucket(bucket_name)
        try:
            self._boto3_method_with_parameters(
                bucket.meta.client.delete_object,
                config=config,
                kwargs={"Bucket": bucket_name, "Key": key_name}
            )
        except ClientError:
            raise OSError(f'/{bucket_name}/{key_name}')

    def iter_keys(self, path, *, prefix=None, full_keys=True):
        resource, _ = self.configuration_map.get_configuration(path)
        bucket_name = path.bucket

        def get_keys():
            continuation_token = None
            while True:
                if continuation_token:
                    kwargs['ContinuationToken'] = continuation_token
                response = resource.meta.client.list_objects_v2(**kwargs)
                for file in response.get('Contents', ()):
                    yield file['Key']
                for folder in response.get('CommonPrefixes', ()):
                    yield folder['Prefix']
                if not response.get('IsTruncated'):
                    break
                continuation_token = response.get('NextContinuationToken')

        # get buckets
        if not bucket_name and not full_keys:
            for bucket in resource.buckets.filter():
                yield bucket.name
            return
        # get keys in buckets
        if not bucket_name:
            for bucket in resource.buckets.filter():
                kwargs = {'Bucket': bucket.name}
                yield from get_keys()
            return
        # get keys or part of keys in buckets
        kwargs = {'Bucket': bucket_name}
        if prefix:
            kwargs['Prefix'] = prefix
        if not full_keys:
            kwargs['Delimiter'] = path._flavour.sep
        yield from get_keys()

    def _update_kwargs_with_config(self, boto3_method, config, kwargs=None):
        kwargs = kwargs or {}
        if config is not None:
            kwargs.update({
                key: value
                for key, value in config.items()
                if key in self._get_action_arguments(boto3_method)
            })
        return kwargs

    @lru_cache()
    def _get_action_arguments(self, action):
        if isinstance(action.__doc__, LazyLoadedDocstring):
            docs = action.__doc__._generate()
        else:
            docs = action.__doc__
        return set(
            line.replace(':param ', '').strip().strip(':')
            for line in docs.splitlines()
            if line.startswith(':param ')
        )

    def _boto3_method_with_parameters(self, boto3_method, config=None, args=(), kwargs=None):
        kwargs = self._update_kwargs_with_config(boto3_method, config, kwargs)
        return boto3_method(*args, **kwargs)

    def _boto3_method_with_extraargs(
        self,
        boto3_method,
        config=None,
        args=(),
        kwargs=None,
        extra_args=None,
        allowed_extra_args=()):
        kwargs = kwargs or {}
        extra_args = extra_args or {}
        if config is not None:
            extra_args.update({
                key: value
                for key, value in config.items()
                if key in allowed_extra_args
            })
        kwargs["ExtraArgs"] = extra_args
        return boto3_method(*args, **kwargs)

    def _smart_open_new_version_kwargs(
            self,
            dummy_object,
            resource,
            config,
            transport_params,
            smart_open_kwargs):
        """
        New Smart-Open api
        Doc: https://github.com/RaRe-Technologies/smart_open/blob/develop/MIGRATING_FROM_OLDER_VERSIONS.rst
        """
        get_object_kwargs = self._update_kwargs_with_config(
            dummy_object.meta.client.get_object, config=config)
        create_multipart_upload_kwargs = self._update_kwargs_with_config(
            dummy_object.meta.client.create_multipart_upload, config=config)
        transport_params.update(
            client=resource.meta.client,
            client_kwargs={
                'S3.Client.create_multipart_upload': create_multipart_upload_kwargs,
                'S3.Client.get_object': get_object_kwargs
            },
        )
        smart_open_kwargs.update(
            compression='disable',
            transport_params=transport_params,
        )

    def _smart_open_old_version_kwargs(
            self,
            dummy_object,
            resource,
            config,
            transport_params,
            smart_open_kwargs):
        """
        Old Smart-Open api
        <5.0.0
        """
        def get_resource_kwargs():
            # This is a good example of the complicity of boto3 and botocore
            # resource arguments from the resource object :-/
            # very annoying...

            try:
                access_key = resource.meta.client._request_signer._credentials.access_key
                secret_key = resource.meta.client._request_signer._credentials.secret_key
                token = resource.meta.client._request_signer._credentials.token
            except AttributeError:
                access_key = secret_key = token = None
            return {
                'endpoint_url': resource.meta.client.meta._endpoint_url,
                'config': resource.meta.client._client_config,
                'region_name': resource.meta.client._client_config.region_name,
                'use_ssl': resource.meta.client._endpoint.host.startswith('https'),
                'verify': resource.meta.client._endpoint.http_session._verify,
                'aws_access_key_id': access_key,
                'aws_secret_access_key': secret_key,
                'aws_session_token': token,
            }

        initiate_multipart_upload_kwargs = self._update_kwargs_with_config(
            dummy_object.initiate_multipart_upload, config=config)
        object_kwargs = self._update_kwargs_with_config(dummy_object.get, config=config)
        transport_params.update(
            multipart_upload_kwargs=initiate_multipart_upload_kwargs,
            object_kwargs=object_kwargs,
            resource_kwargs=get_resource_kwargs(),
            session=boto3.DEFAULT_SESSION,
        )
        smart_open_kwargs.update(
            ignore_ext=True,
            transport_params=transport_params,
        )


class _PathNotSupportedMixin:
    _NOT_SUPPORTED_MESSAGE = '{method} is unsupported on S3 service'

    @classmethod
    def cwd(cls):
        """
        cwd class method is unsupported on S3 service
        AWS S3 don't have this file system action concept
        """
        message = cls._NOT_SUPPORTED_MESSAGE.format(method=cls.cwd.__qualname__)
        raise NotImplementedError(message)

    @classmethod
    def home(cls):
        """
        home class method is unsupported on S3 service
        AWS S3 don't have this file system action concept
        """
        message = cls._NOT_SUPPORTED_MESSAGE.format(method=cls.home.__qualname__)
        raise NotImplementedError(message)

    def chmod(self, mode, *, follow_symlinks=True):
        """
        chmod method is unsupported on S3 service
        AWS S3 don't have this file system action concept
        """
        message = self._NOT_SUPPORTED_MESSAGE.format(method=self.chmod.__qualname__)
        raise NotImplementedError(message)

    def expanduser(self):
        """
        expanduser method is unsupported on S3 service
        AWS S3 don't have this file system action concept
        """
        message = self._NOT_SUPPORTED_MESSAGE.format(method=self.expanduser.__qualname__)
        raise NotImplementedError(message)

    def lchmod(self, mode):
        """
        lchmod method is unsupported on S3 service
        AWS S3 don't have this file system action concept
        """
        message = self._NOT_SUPPORTED_MESSAGE.format(method=self.lchmod.__qualname__)
        raise NotImplementedError(message)

    def group(self):
        """
        group method is unsupported on S3 service
        AWS S3 don't have this file system action concept
        """
        message = self._NOT_SUPPORTED_MESSAGE.format(method=self.group.__qualname__)
        raise NotImplementedError(message)

    def is_block_device(self):
        """
        is_block_device method is unsupported on S3 service
        AWS S3 don't have this file system action concept
        """
        message = self._NOT_SUPPORTED_MESSAGE.format(method=self.is_block_device.__qualname__)
        raise NotImplementedError(message)

    def is_char_device(self):
        """
        is_char_device method is unsupported on S3 service
        AWS S3 don't have this file system action concept
        """
        message = self._NOT_SUPPORTED_MESSAGE.format(method=self.is_char_device.__qualname__)
        raise NotImplementedError(message)

    def lstat(self):
        """
        lstat method is unsupported on S3 service
        AWS S3 don't have this file system action concept
        """
        message = self._NOT_SUPPORTED_MESSAGE.format(method=self.lstat.__qualname__)
        raise NotImplementedError(message)

    def resolve(self):
        """
        resolve method is unsupported on S3 service
        AWS S3 don't have this file system action concept
        """
        message = self._NOT_SUPPORTED_MESSAGE.format(method=self.resolve.__qualname__)
        raise NotImplementedError(message)

    def symlink_to(self, *args, **kwargs):
        """
        symlink_to method is unsupported on S3 service
        AWS S3 don't have this file system action concept
        """
        message = self._NOT_SUPPORTED_MESSAGE.format(method=self.symlink_to.__qualname__)
        raise NotImplementedError(message)

    def readlink(self):
        """
        readlink method is unsupported on S3 service
        AWS S3 don't have this file system action concept
        """
        message = self._NOT_SUPPORTED_MESSAGE.format(method=self.readlink.__qualname__)
        raise NotImplementedError(message)


class _Selector:
    def __init__(self, path, *, pattern):
        self._path = path
        self._prefix, pattern = self._prefix_splitter(pattern)
        self._full_keys = self._calculate_full_or_just_folder(pattern)
        self._target_level = self._calculate_pattern_level(pattern)
        self.match = self._path._flavour.compile_pattern_parts(self._prefix, pattern, path.bucket)

    def select(self):
        for target in self._deep_cached_dir_scan():
            target = self._path._flavour.sep.join(('', self._path.bucket, target))
            if self.match(target):
                yield type(self._path)(target)

    def _prefix_splitter(self, pattern):
        *_, pattern_parts = self._path._flavour.parse_parts((pattern,))
        prefix = ''
        key_prefix = self._path.key
        for part in pattern_parts:
            if _is_wildcard_pattern(part):
                break
            if prefix:
                prefix += f'{self._path._flavour.sep}{part}'
            else:
                prefix = part
        prefix_folder = f'{prefix}{self._path._flavour.sep}'
        if prefix_folder == pattern:
            prefix = prefix_folder
        if key_prefix:
            prefix = f'{key_prefix}{self._path._flavour.sep}{prefix}'
        if pattern.startswith(prefix):
            pattern = pattern.replace(prefix, '', 1)
        return prefix, pattern

    def _calculate_pattern_level(self, pattern):
        if '**' in pattern:
            return None
        if self._prefix:
            pattern = f'{self._prefix}{self._path._flavour.sep}{pattern}'
        *_, pattern_parts = self._path._flavour.parse_parts((pattern,))
        index = 0
        for index, part in enumerate(reversed(pattern_parts), 1):
            if not _is_wildcard_pattern(part):
                break
        return index

    def _calculate_full_or_just_folder(self, pattern):
        if '**' in pattern:
            return True
        *_, pattern_parts = self._path._flavour.parse_parts((pattern,))
        for part in pattern_parts[:-1]:
            if '*' in part:
                return True
        return False

    def _deep_cached_dir_scan(self):
        cache = _DeepDirCache()
        prefix_sep_count = self._prefix.count(self._path._flavour.sep)
        for key in self._path._accessor.iter_keys(self._path, prefix=self._prefix, full_keys=self._full_keys):
            key_sep_count = key.count(self._path._flavour.sep) + 1
            key_parts = key.rsplit(self._path._flavour.sep, maxsplit=key_sep_count - prefix_sep_count)
            key_parts_count = sum(1 for _ in key.split(self._path._flavour.sep) if _)
            for index in range(prefix_sep_count, key_parts_count + 1):
                if self._target_level and self._target_level < index:
                    break
                target_path_parts = key_parts[:index]
                target_path = (self._path._flavour.sep).join(target_path_parts)
                if cache.in_cache(target_path):
                    continue
                if self._target_level is None or self._target_level == index:
                    yield target_path
                cache.add(target_path_parts, target_path)


class _DeepDirCache:
    def __init__(self):
        self._queue = deque()
        self._tree = {}

    def __repr__(self):
        return f'{type(self).__name__}{self._tree, self._queue}'

    def in_cache(self, directory):
        return directory in self._queue

    def add(self, directory_parts, directory):
        tree = self._tree
        for part in directory_parts:
            if part in tree:
                tree = tree[part]
                continue
            if tree:
                deep_count = self._deep_count(tree)
                tree.clear()
                for _ in range(deep_count):
                    self._queue.pop()
            tree[part] = {}
        self._queue.append(directory)

    def _deep_count(self, tree):
        count = 0
        while True:
            try:
                tree = next(iter(tree.values()))
            except StopIteration:
                return count
            count += 1


_s3_flavour = _S3Flavour()
_s3_accessor = _S3Accessor()


def register_configuration_parameter(path, *, parameters=None, resource=None, glob_new_algorithm=None):
    if not isinstance(path, PureS3Path):
        raise TypeError(f'path argument have to be a {PurePath} type. got {type(path)}')
    if parameters and not isinstance(parameters, dict):
        raise TypeError(f'parameters argument have to be a dict type. got {type(path)}')
    if parameters is None and resource is None and glob_new_algorithm is None:
        raise ValueError('user have to specify parameters or resource arguments')
    _s3_accessor.configuration_map.set_configuration(
        path,
        resource=resource,
        arguments=parameters,
        glob_new_algorithm=glob_new_algorithm)


class PureS3Path(PurePath):
    """
    PurePath subclass for AWS S3 service.

    S3 is not a file-system but we can look at it like a POSIX system.
    """
    _flavour = _s3_flavour
    __slots__ = ()

    @classmethod
    def from_uri(cls, uri):
        """
        from_uri class method create a class instance from url

        >> from s3path import PureS3Path
        >> PureS3Path.from_url('s3://<bucket>/<key>')
        << PureS3Path('/<bucket>/<key>')
        """
        if not uri.startswith('s3://'):
            raise ValueError('Provided uri seems to be no S3 URI!')
        return cls(uri[4:])

    @property
    def bucket(self):
        """
        The AWS S3 Bucket name, or ''
        """
        self._absolute_path_validation()
        with suppress(ValueError):
            _, bucket, *_ = self.parts
            return bucket
        return ''

    @property
    def key(self):
        """
        The AWS S3 Key name, or ''
        """
        self._absolute_path_validation()
        key = self._flavour.sep.join(self.parts[2:])
        return key

    @classmethod
    def from_bucket_key(cls, bucket, key):
        """
        from_bucket_key class method create a class instance from bucket, key pair's

        >> from s3path import PureS3Path
        >> PureS3Path.from_bucket_key(bucket='<bucket>', key='<key>')
        << PureS3Path('/<bucket>/<key>')
        """
        bucket = cls(cls._flavour.sep, bucket)
        if len(bucket.parts) != 2:
            raise ValueError(f'bucket argument contains more then one path element: {bucket}')
        key = cls(key)
        if key.is_absolute():
            key = key.relative_to('/')
        return bucket / key

    def as_uri(self):
        """
        Return the path as a 's3' URI.
        """
        return super().as_uri()

    def _absolute_path_validation(self):
        if not self.is_absolute():
            raise ValueError('relative path have no bucket, key specification')


class S3Path(_PathNotSupportedMixin, Path, PureS3Path):
    """
    Path subclass for AWS S3 service.

    S3Path provide a Python convenient File-System/Path like interface for AWS S3 Service
     using boto3 S3 resource as a driver.

    If boto3 isn't installed in your environment NotImplementedError will be raised.
    """
    _accessor = _s3_accessor
    __slots__ = ()

    def stat(self, *, follow_symlinks=True):
        """
        Returns information about this path (similarly to boto3's ObjectSummary).
        For compatibility with pathlib, the returned object some similar attributes like os.stat_result.
        The result is looked up at each call to this method
        """
        if not follow_symlinks:
            raise NotImplementedError(
                f'Setting follow_symlinks to {follow_symlinks} is unsupported on S3 service.')

        self._absolute_path_validation()
        if not self.key:
            return None
        return super().stat()

    def exists(self):
        """
        Whether the path points to an existing Bucket, key or key prefix.
        """
        self._absolute_path_validation()
        if not self.bucket:
            return True
        return self._accessor.exists(self)

    def is_dir(self):
        """
        Returns True if the path points to a Bucket or a key prefix, False if it points to a full key path.
        False is also returned if the path doesn’t exist.
        Other errors (such as permission errors) are propagated.
        """
        self._absolute_path_validation()
        if self.bucket and not self.key:
            return True
        return self._accessor.is_dir(self)

    def is_file(self):
        """
        Returns True if the path points to a Bucket key, False if it points to Bucket or a key prefix.
        False is also returned if the path doesn’t exist.
        Other errors (such as permission errors) are propagated.
        """
        self._absolute_path_validation()
        if not self.bucket or not self.key:
            return False
        try:
            return bool(self.stat())
        except ClientError:
            return False

    def iterdir(self):
        """
        When the path points to a Bucket or a key prefix, yield path objects of the directory contents
        """
        self._absolute_path_validation()
        yield from super().iterdir()

    def glob(self, pattern):
        """
        Glob the given relative pattern in the Bucket / key prefix represented by this path,
        yielding all matching files (of any kind)
        """
        self._absolute_path_validation()
        general_options = self._accessor.configuration_map.get_general_options(self)
        glob_new_algorithm = general_options['glob_new_algorithm']
        if not glob_new_algorithm:
            yield from super().glob(pattern)
            return
        yield from self._glob(pattern)

    def _glob(self, pattern):
        """ Glob with new Algorithm that better fit S3 API """
        if StrictVersion(python_version()) >= StrictVersion('3.8'):
            sys.audit("pathlib.Path.glob", self, pattern)
        if not pattern:
            raise ValueError(f'Unacceptable pattern: {pattern}')
        drv, root, pattern_parts = self._flavour.parse_parts((pattern,))
        if drv or root:
            raise NotImplementedError("Non-relative patterns are unsupported")
        for part in pattern_parts:
            if part != '**' and '**' in part:
                raise ValueError("Invalid pattern: '**' can only be an entire path component")
        selector = _Selector(self, pattern=pattern)
        yield from selector.select()

    def rglob(self, pattern):
        """
        This is like calling S3Path.glob with "**/" added in front of the given relative pattern
        """
        self._absolute_path_validation()
        general_options = self._accessor.configuration_map.get_general_options(self)
        glob_new_algorithm = general_options['glob_new_algorithm']
        if not glob_new_algorithm:
            yield from super().rglob(pattern)
            return
        yield from self._rglob(pattern)

    def _rglob(self, pattern):
        """ RGlob with new Algorithm that better fit S3 API """
        if StrictVersion(python_version()) >= StrictVersion('3.8'):
            sys.audit("pathlib.Path.rglob", self, pattern)
        if not pattern:
            raise ValueError(f'Unacceptable pattern: {pattern}')
        drv, root, pattern_parts = self._flavour.parse_parts((pattern,))
        if drv or root:
            raise NotImplementedError("Non-relative patterns are unsupported")
        for part in pattern_parts:
            if part != '**' and '**' in part:
                raise ValueError("Invalid pattern: '**' can only be an entire path component")
        pattern = f'**{self._flavour.sep}{pattern}'
        selector = _Selector(self, pattern=pattern)
        yield from selector.select()

    def open(self, mode='r', buffering=DEFAULT_BUFFER_SIZE, encoding=None, errors=None, newline=None):
        """
        Opens the Bucket key pointed to by the path, returns a Key file object that you can read/write with
        """
        self._absolute_path_validation()
        if smart_open.__version__ < '4.0.0' and mode.startswith('b'):
            mode = ''.join(reversed(mode))
        return self._accessor.open(
            self,
            mode=mode,
            buffering=buffering,
            encoding=encoding,
            errors=errors,
            newline=newline)

    def owner(self):
        """
        Returns the name of the user owning the Bucket or key.
        Similarly to boto3's ObjectSummary owner attribute
        """
        self._absolute_path_validation()
        if not self.is_file():
            return KeyError('file not found')
        return self._accessor.owner(self)

    def rename(self, target):
        """
        Renames this file or Bucket / key prefix / key to the given target.
        If target exists and is a file, it will be replaced silently if the user has permission.
        If path is a key prefix, it will replace all the keys with the same prefix to the new target prefix.
        Target can be either a string or another S3Path object.
        """
        self._absolute_path_validation()
        if not isinstance(target, type(self)):
            target = type(self)(target)
        target._absolute_path_validation()
        return super().rename(target)

    def replace(self, target):
        """
        Renames this Bucket / key prefix / key to the given target.
        If target points to an existing Bucket / key prefix / key, it will be unconditionally replaced.
        """
        return self.rename(target)

    def unlink(self, missing_ok=False):
        """
        Remove this key from its bucket.
        """
        self._absolute_path_validation()
        # S3 doesn't care if you remove full prefixes or buckets with its delete API
        # so unless we manually check, this call will be dropped through without any
        # validation and could result in data loss
        try:
            if self.is_dir():
                raise IsADirectoryError(str(self))
            if not self.is_file():
                raise FileNotFoundError(str(self))
        except (IsADirectoryError, FileNotFoundError):
            if missing_ok:
                return
            raise
        # XXX: Note: If we don't check if the file exists here, S3 will always return
        # success even if we try to delete a key that doesn't exist. So, if we want
        # to raise a `FileNotFoundError`, we need to manually check if the file exists
        # before we make the API call -- since we want to delete the file anyway,
        # we can just ignore this for now and be satisfied that the file will be removed
        if Version(python_version()) < Version('3.8'):
            return super().unlink()
        super().unlink(missing_ok=missing_ok)

    def rmdir(self):
        """
        Removes this Bucket / key prefix. The Bucket / key prefix must be empty
        """
        self._absolute_path_validation()
        if self.is_file():
            raise NotADirectoryError()
        if not self.is_dir():
            raise FileNotFoundError()
        return super().rmdir()

    def samefile(self, other_path):
        """
        Returns whether this path points to the same Bucket key as other_path,
        Which can be either a Path object, or a string
        """
        self._absolute_path_validation()
        if not isinstance(other_path, Path):
            other_path = type(self)(other_path)
        return self.bucket == other_path.bucket and self.key == other_path.key and self.is_file()

    def touch(self, mode=0o666, exist_ok=True):
        """
        Creates a key at this given path.
        If the key already exists,
        the function succeeds if exist_ok is true (and its modification time is updated to the current time),
        otherwise FileExistsError is raised
        """
        if self.exists() and not exist_ok:
            raise FileExistsError()
        self.write_text('')

    def mkdir(self, mode=0o777, parents=False, exist_ok=False):
        """
        Create a path bucket.
        AWS S3 Service doesn't support folders, therefore the mkdir method will only create the current bucket.
        If the bucket path already exists, FileExistsError is raised.

        If exist_ok is false (the default), FileExistsError is raised if the target Bucket already exists.
        If exist_ok is true, OSError exceptions will be ignored.

        if parents is false (the default), mkdir will create the bucket only if this is a Bucket path.
        if parents is true, mkdir will create the bucket even if the path have a Key path.

        mode argument is ignored.
        """
        try:
            if not self.bucket:
                raise FileNotFoundError(f'No bucket in {type(self)} {self}')
            if self.key and not parents:
                raise FileNotFoundError(f'Only bucket path can be created, got {self}')
            if type(self)(self._flavour.sep, self.bucket).exists():
                raise FileExistsError(f'Bucket {self.bucket} already exists')
            return super().mkdir(mode, parents=parents, exist_ok=exist_ok)
        except OSError:
            if not exist_ok:
                raise

    def is_mount(self):
        """
        AWS S3 Service doesn't have mounting feature, There for this method will always return False
        """
        return False

    def is_symlink(self):
        """
        AWS S3 Service doesn't have symlink feature, There for this method will always return False
        """
        return False

    def is_socket(self):
        """
        AWS S3 Service doesn't have sockets feature, There for this method will always return False
        """
        return False

    def is_fifo(self):
        """
        AWS S3 Service doesn't have fifo feature, There for this method will always return False
        """
        return False

    def _init(self, template=None):
        super()._init(template)
        if template is None:
            self._accessor = _s3_accessor


class StatResult(namedtuple('BaseStatResult', 'size, last_modified')):
    """
    Base of os.stat_result but with boto3 s3 features
    """

    def __getattr__(self, item):
        if item in vars(stat_result):
            raise UnsupportedOperation(f'{type(self).__name__} do not support {item} attribute')
        return super().__getattribute__(item)

    @property
    def st_size(self):
        return self.size

    @property
    def st_mtime(self):
        return self.last_modified.timestamp()


class S3DirEntry:
    def __init__(self, name, is_dir, size=None, last_modified=None):
        self.name = name
        self._is_dir = is_dir
        self._stat = StatResult(size=size, last_modified=last_modified)

    def __repr__(self):
        return f'{type(self).__name__}(name={self.name}, is_dir={self._is_dir}, stat={self._stat})'

    def inode(self, *args, **kwargs):
        return None

    def is_dir(self):
        return self._is_dir

    def is_file(self):
        return not self._is_dir

    def is_symlink(self, *args, **kwargs):
        return False

    def stat(self):
        return self._stat<|MERGE_RESOLUTION|>--- conflicted
+++ resolved
@@ -10,11 +10,7 @@
 from functools import lru_cache
 from contextlib import suppress
 from platform import python_version
-<<<<<<< HEAD
 from collections import namedtuple, deque
-from distutils.version import StrictVersion
-=======
->>>>>>> 6d96ff27
 from io import DEFAULT_BUFFER_SIZE, UnsupportedOperation
 from pathlib import _PosixFlavour, _Accessor, _is_wildcard_pattern, PurePath, Path
 
